import express from "express";
const router = express.Router();
const app = express();
import formidable from "formidable";
import cors from 'cors';
import fs from 'fs';
import semaphore from 'semaphore';
import bodyParser from "body-parser";
import {execSql} from '../db.js'
import { exec } from "child_process";
import { walk } from "walk";
import { map_user_to_bucket, get_user_bucket, remove_user_bucket, map_file_type, file_stats,file_uploaded } from '../Database_queries/queries.js'

const sem = semaphore(100)
app.use(cors());
app.use(bodyParser.json());
import { minioClient } from '../minioConfig.js';
import ConvertTiff from 'tiff-to-png'
import sharp from "sharp";
import path from 'path';
import { fileURLToPath } from 'url';
const __filename = fileURLToPath(import.meta.url);
const __dirname = path.dirname(__filename);
let convert_tiff_options = {
  logLevel: 1
};

router.get("/:url",async (req,res) => {
    try{
        let user = await get_user_bucket(req.user.user_email); // get this from database (sql)
        console.log(user)
        let bucketName = "datadrive-dev"
        if(user == undefined){
            user = await map_user_to_bucket(req.user.user_email,req.params.url);
            user = await get_user_bucket(req.user.user_email)[0];
            console.log(user)
        }        
        
        minioClient.bucketExists(bucketName, async (err, exists) => {
            if(err){
                console.log(err);
                res.send({
                    error: true,
                    message: "Error in Checking if bucket Exists"
                })
            }
            const objects = [];
            const stream = minioClient.listObjects(bucketName, "hv/"+user+'/thumbnail', true);
            console.log("stream collected");
            stream.on('data', async (obj) => {
                objects.push(obj.name);
            });

            stream.on('error', (err) => {
                console.error('Error listing objects:', err);
                res.status(500).json({ error: 'Failed to list objects' });
            });
        
            // stream.on('end', () => {
            // console.log('Listing objects completed.');
            // console.log(objects);
            // res.json({ objects });
            // });

            stream.on('end', async () => {
                console.log(objects)
                var temp = []
                await Promise.all(objects.map(async (name) => {
                    let tname = name.split('/')[3];
                    await file_stats(bucketName,tname.split('.')[0])
                        .then(response => {
                            if(response[0]?.isUploaded == 1)
                                temp.push({name: tname.split('.')[0], format: response[0]?.file_type});
                        })
                }))
                console.log('Listing objects completed.');
                res.json({ temp });
            });
        })
    } catch(err){
        console.log(err.message);
        res.send({err})
    }
    
});
let count = 0;

const handleUpload = async (bucketName,minioPath,filePath,obj,tempDirPath,fileName) => {
    minioClient.fPutObject(bucketName, minioPath + filePath, filePath, async (err,objInfo) => {
        if (err) {
            console.error("---->",err)
        }else{
            console.log(count++)
            obj.curr_count++;
            console.log("******")
            if(obj.curr_count == obj.total_files)
            {
                await file_uploaded(bucketName,obj.fileName,obj.format);
                fs.rmdir(tempDirPath+"/"+fileName+"_files",
                    { recursive: true, force: true }
                    ,(err)=>{
                    if(err){
                        console.log("Directory delete from temp failed: ",err.message);
                        return;
                    }
                    console.log("Directory delete successful",tempDirPath)
                })
                let dziPath = path.resolve(__dirname, '../temp')+"/"+fileName+".dzi"
                fs.unlinkSync(dziPath)
            }
        }
        sem.leave(1)
    })
}

const handleAllUpload = async (bucketName,user,fileName,format,tempDirPath) => {
    let obj = {
        total_files: 0,
        curr_count : 0,
        fileName: fileName,
        format: format
    };
    let walker = walk(`temp/${fileName}_files`);
    const minioPath = `hv/${user}/${fileName}/`

    walker.on('file',async (root, fileStats, next) => {
        obj.total_files++;
        next()
    })

    walker.on('end', function() {
        console.log('Counted Files')

        walker = walk(`temp/${fileName}_files`);
        let filePath;
        walker.on('file',async (root, fileStats, next) => {
            filePath = root +'/' +fileStats.name;

            sem.take(1,() => handleUpload(bucketName,minioPath,filePath,obj,tempDirPath,fileName))
            next()
        })

        walker.on('end',() => {
            console.log('End Upload')
        })
    })
}

router.post("/:url",async function(req,res){
    try{
        count = 0;
        const form = formidable({ multiples: false });
        form.parse(req, async (err, fields, files) => {
            if (err) {
                res.status(400).json({ error: "Failed to parse form data" });
                return;
            }
<<<<<<< HEAD
            if(files.file != undefined){
                let filePath  = files.file[0].filepath;
                // console.log(files.file);
                console.log(files.file[0]);
                let user = await get_user_bucket(req.user.user_email); // get this from database (sql)
                const bucketName = "datadrive-dev"
                let fileName = files.file[0].originalFilename;
                const parts = fileName.split('.');
                let tempName = parts[0];
                let pngFileName = tempName+'.png';
                let tempDirPath = path.resolve(__dirname, '../temp');
    
                await map_file_type(bucketName,tempName,parts[1]);
    
                if(files.file[0].mimetype === 'image/jpeg' || files.file[0].mimetype === 'image/png'){
                    minioClient.fPutObject(bucketName,"hv/"+user+"/thumbnail/" +fileName, filePath, async (err, objInfo) => {
                        if(err) {
                            return res.status(400).json({error:"Failed to upload"})
                        }
                        await file_uploaded(bucketName,tempName,parts[1]);
                        console.log("Success")
                        res.status(200).json({data:objInfo, filename:tempName,format: parts[1]})
                    })
                }
                else{
                    let isVipsError = 1
                    exec(`vips dzsave ${filePath} temp/${tempName}`, (error, stdout, stderr) => {
                        if (error) {
                            console.log(`error: ${error.message}`);
                            return;
                        }
                        if (stderr) {
                            console.log(`stderr: ${stderr}`);
                            return;
                        }
                        isVipsError = 0
                        res.status(200).json("File has been Uploaded")
                        console.log(`stdout: ${stdout}`);
                        handleAllUpload(bucketName,user,`${tempName}`,parts[1],tempDirPath);
                    });
                    if(isVipsError == 1)
                    {
                        console.log("ok")
                        // return res.status(400).json({error: true, message: "Vips dzsave error"})
                    }
                    let tiffFilePath = filePath;
                    let pngFilePath = __dirname+'/../tmp/'+files.file[0].newFilename+'0.png';
                    let tmpDirPath = path.resolve(__dirname, '../tmp');  
                    try {
                        if (!fs.existsSync(tmpDirPath)) {
                            fs.mkdirSync(tmpDirPath, { recursive: true });
                        }
    
                        try{
                            await sharp(tiffFilePath).toFile(pngFilePath);
                            console.log('Conversion completed successfully!');
                            await minioClient.fPutObject(bucketName, "hv/"+user+"/thumbnail/"+pngFileName, pngFilePath, function(err, objInfo) {
                                if (err) {
                                    return res.status(400).json({ error: "Failed to upload" });
                                }
                                console.log("Success");
                                console.log(objInfo);
                                // res.status(200).json({ data: objInfo, filename:tempName,format: parts[1]});
                            });
                         }catch(err){
                            console.log(err);
                            await minioClient.fPutObject(bucketName, "hv/"+user+"/thumbnail/"+pngFileName,__dirname+"../No-Preview-Available.jpg", function(err, objInfo) {
                                if (err) {
                                    return res.status(400).json({ error: "Failed to upload" });
                                }
                                console.log("Success");
                                console.log(objInfo);
                                res.status(200).json({ data: objInfo, 
                                filename:tempName,format: parts[1]});
                                
                            });
                        }
                        
                        setTimeout(()=>{
                            fs.rmdir(tmpDirPath,
                                { recursive: true, force: true }
                                ,(err)=>{
                                if(err){
                                    console.log("Directory delete from tmp failed: ",err.message);
                                    return;
                                }
                                console.log("Directory delete successful",tmpDirPath)
                            })
                        },1000*1000)
    
                    } catch (err) {
                        console.error('An error occurred:', err);
                        res.status(500).json({ error: "Conversion failed" });
                    }
=======
            let filePath  = files.file[0].filepath;
            let user = await get_user_bucket(req.user.user_email); // get this from database (sql)
            const bucketName = "datadrive-dev"
            let fileName = files.file[0].originalFilename;
            const parts = fileName.split('.');
            let tempName = parts[0];
            let pngFileName = tempName+'.png';
            let tempDirPath = path.resolve(__dirname, '../temp');

            await map_file_type(bucketName,tempName,parts[1]);

            if(files.file[0].mimetype === 'image/jpeg' || files.file[0].mimetype === 'image/png'){
                minioClient.fPutObject(bucketName,"hv/"+user+"/thumbnail/" +fileName, filePath, async (err, objInfo) => {
                    if(err) {
                        return res.status(400).json({error:"Failed to upload"})
                    }
                    await file_uploaded(bucketName,tempName,parts[1]);
                    console.log("Success")
                    res.status(200).json({data:objInfo, filename:tempName,format: parts[1]})
                })
            }
            else{
                let isVipsError = 1
                exec(`vips dzsave ${filePath} temp/${tempName}`, (error, stdout, stderr) => {
                    if (error) {
                        console.log(`error: ${error.message}`);
                        return;
                    }
                    if (stderr) {
                        console.log(`stderr: ${stderr}`);
                        return;
                    }
                    isVipsError = 0
                    res.status(200).json("File has been Uploaded")
                    console.log(`stdout: ${stdout}`);
                    handleAllUpload(bucketName,user,`${tempName}`,parts[1],tempDirPath);
                });
                if(isVipsError == 1)
                {
                    console.log("ok")
                    // return res.status(400).json({error: true, message: "Vips dzsave error"})
                }
                let tiffFilePath = filePath;
                let pngFilePath = __dirname+'/../tmp/'+files.file[0].newFilename+'0.png';
                let tmpDirPath = path.resolve(__dirname, '../tmp');  
                try {
                    if (!fs.existsSync(tmpDirPath)) {
                        fs.mkdirSync(tmpDirPath, { recursive: true });
                    }

                    try{
                        await sharp(tiffFilePath).toFile(pngFilePath);
                        console.log('Conversion completed successfully!');
                        await minioClient.fPutObject(bucketName, "hv/"+user+"/thumbnail/"+pngFileName, pngFilePath, function(err, objInfo) {
                            if (err) {
                                return res.status(400).json({ error: "Failed to upload" });
                            }
                            console.log("Success");
                            console.log(objInfo);
                            // res.status(200).json({ data: objInfo, filename:tempName,format: parts[1]});
                        });
                     }catch(err){
                        console.log(err);
                        await minioClient.fPutObject(bucketName, "hv/"+user+"/thumbnail/"+pngFileName,__dirname+"../No-Preview-Available.jpg", function(err, objInfo) {
                            if (err) {
                                return res.status(400).json({ error: "Failed to upload" });
                            }
                            console.log("Success");
                            console.log(objInfo);
                            res.status(200).json({ data: objInfo, 
                            filename:tempName,format: parts[1]});
                            
                        });
                    }
                    
                    setTimeout(()=>{
                        fs.rmdir(tmpDirPath,
                            { recursive: true, force: true }
                            ,(err)=>{
                            if(err){
                                console.log("Directory delete from tmp failed: ",err.message);
                                return;
                            }
                            console.log("Directory delete successful",tmpDirPath)
                        })
                    },1000*1000)

                } catch (err) {
                    console.error('An error occurred:', err);
                    res.status(500).json({ error: "Conversion failed" });
>>>>>>> e38e026b
                }
            }
        })
    } catch(err){
        console.log(err.message);
        res.send({err})
    }
});

export default router;<|MERGE_RESOLUTION|>--- conflicted
+++ resolved
@@ -155,102 +155,6 @@
                 res.status(400).json({ error: "Failed to parse form data" });
                 return;
             }
-<<<<<<< HEAD
-            if(files.file != undefined){
-                let filePath  = files.file[0].filepath;
-                // console.log(files.file);
-                console.log(files.file[0]);
-                let user = await get_user_bucket(req.user.user_email); // get this from database (sql)
-                const bucketName = "datadrive-dev"
-                let fileName = files.file[0].originalFilename;
-                const parts = fileName.split('.');
-                let tempName = parts[0];
-                let pngFileName = tempName+'.png';
-                let tempDirPath = path.resolve(__dirname, '../temp');
-    
-                await map_file_type(bucketName,tempName,parts[1]);
-    
-                if(files.file[0].mimetype === 'image/jpeg' || files.file[0].mimetype === 'image/png'){
-                    minioClient.fPutObject(bucketName,"hv/"+user+"/thumbnail/" +fileName, filePath, async (err, objInfo) => {
-                        if(err) {
-                            return res.status(400).json({error:"Failed to upload"})
-                        }
-                        await file_uploaded(bucketName,tempName,parts[1]);
-                        console.log("Success")
-                        res.status(200).json({data:objInfo, filename:tempName,format: parts[1]})
-                    })
-                }
-                else{
-                    let isVipsError = 1
-                    exec(`vips dzsave ${filePath} temp/${tempName}`, (error, stdout, stderr) => {
-                        if (error) {
-                            console.log(`error: ${error.message}`);
-                            return;
-                        }
-                        if (stderr) {
-                            console.log(`stderr: ${stderr}`);
-                            return;
-                        }
-                        isVipsError = 0
-                        res.status(200).json("File has been Uploaded")
-                        console.log(`stdout: ${stdout}`);
-                        handleAllUpload(bucketName,user,`${tempName}`,parts[1],tempDirPath);
-                    });
-                    if(isVipsError == 1)
-                    {
-                        console.log("ok")
-                        // return res.status(400).json({error: true, message: "Vips dzsave error"})
-                    }
-                    let tiffFilePath = filePath;
-                    let pngFilePath = __dirname+'/../tmp/'+files.file[0].newFilename+'0.png';
-                    let tmpDirPath = path.resolve(__dirname, '../tmp');  
-                    try {
-                        if (!fs.existsSync(tmpDirPath)) {
-                            fs.mkdirSync(tmpDirPath, { recursive: true });
-                        }
-    
-                        try{
-                            await sharp(tiffFilePath).toFile(pngFilePath);
-                            console.log('Conversion completed successfully!');
-                            await minioClient.fPutObject(bucketName, "hv/"+user+"/thumbnail/"+pngFileName, pngFilePath, function(err, objInfo) {
-                                if (err) {
-                                    return res.status(400).json({ error: "Failed to upload" });
-                                }
-                                console.log("Success");
-                                console.log(objInfo);
-                                // res.status(200).json({ data: objInfo, filename:tempName,format: parts[1]});
-                            });
-                         }catch(err){
-                            console.log(err);
-                            await minioClient.fPutObject(bucketName, "hv/"+user+"/thumbnail/"+pngFileName,__dirname+"../No-Preview-Available.jpg", function(err, objInfo) {
-                                if (err) {
-                                    return res.status(400).json({ error: "Failed to upload" });
-                                }
-                                console.log("Success");
-                                console.log(objInfo);
-                                res.status(200).json({ data: objInfo, 
-                                filename:tempName,format: parts[1]});
-                                
-                            });
-                        }
-                        
-                        setTimeout(()=>{
-                            fs.rmdir(tmpDirPath,
-                                { recursive: true, force: true }
-                                ,(err)=>{
-                                if(err){
-                                    console.log("Directory delete from tmp failed: ",err.message);
-                                    return;
-                                }
-                                console.log("Directory delete successful",tmpDirPath)
-                            })
-                        },1000*1000)
-    
-                    } catch (err) {
-                        console.error('An error occurred:', err);
-                        res.status(500).json({ error: "Conversion failed" });
-                    }
-=======
             let filePath  = files.file[0].filepath;
             let user = await get_user_bucket(req.user.user_email); // get this from database (sql)
             const bucketName = "datadrive-dev"
@@ -258,12 +162,11 @@
             const parts = fileName.split('.');
             let tempName = parts[0];
             let pngFileName = tempName+'.png';
-            let tempDirPath = path.resolve(__dirname, '../temp');
 
             await map_file_type(bucketName,tempName,parts[1]);
 
             if(files.file[0].mimetype === 'image/jpeg' || files.file[0].mimetype === 'image/png'){
-                minioClient.fPutObject(bucketName,"hv/"+user+"/thumbnail/" +fileName, filePath, async (err, objInfo) => {
+                minioClient.fPutObject(bucketName,user+"/thumbnail/" +fileName, filePath, async (err, objInfo) => {
                     if(err) {
                         return res.status(400).json({error:"Failed to upload"})
                     }
@@ -286,7 +189,7 @@
                     isVipsError = 0
                     res.status(200).json("File has been Uploaded")
                     console.log(`stdout: ${stdout}`);
-                    handleAllUpload(bucketName,user,`${tempName}`,parts[1],tempDirPath);
+                    handleAllUpload(bucketName,user,`${tempName}`,parts[1]);
                 });
                 if(isVipsError == 1)
                 {
@@ -295,16 +198,16 @@
                 }
                 let tiffFilePath = filePath;
                 let pngFilePath = __dirname+'/../tmp/'+files.file[0].newFilename+'0.png';
-                let tmpDirPath = path.resolve(__dirname, '../tmp');  
+                let tempDirPath = path.resolve(__dirname, '../tmp');  
                 try {
-                    if (!fs.existsSync(tmpDirPath)) {
-                        fs.mkdirSync(tmpDirPath, { recursive: true });
+                    if (!fs.existsSync(tempDirPath)) {
+                        fs.mkdirSync(tempDirPath, { recursive: true });
                     }
 
                     try{
                         await sharp(tiffFilePath).toFile(pngFilePath);
                         console.log('Conversion completed successfully!');
-                        await minioClient.fPutObject(bucketName, "hv/"+user+"/thumbnail/"+pngFileName, pngFilePath, function(err, objInfo) {
+                        await minioClient.fPutObject(bucketName, user+"/thumbnail/"+pngFileName, pngFilePath, function(err, objInfo) {
                             if (err) {
                                 return res.status(400).json({ error: "Failed to upload" });
                             }
@@ -314,7 +217,7 @@
                         });
                      }catch(err){
                         console.log(err);
-                        await minioClient.fPutObject(bucketName, "hv/"+user+"/thumbnail/"+pngFileName,__dirname+"../No-Preview-Available.jpg", function(err, objInfo) {
+                        await minioClient.fPutObject(bucketName, user+"/thumbnail/"+pngFileName,__dirname+"../No-Preview-Available.jpg", function(err, objInfo) {
                             if (err) {
                                 return res.status(400).json({ error: "Failed to upload" });
                             }
@@ -327,21 +230,20 @@
                     }
                     
                     setTimeout(()=>{
-                        fs.rmdir(tmpDirPath,
+                        fs.rmdir(tempDirPath,
                             { recursive: true, force: true }
                             ,(err)=>{
                             if(err){
                                 console.log("Directory delete from tmp failed: ",err.message);
                                 return;
                             }
-                            console.log("Directory delete successful",tmpDirPath)
+                            console.log("Directory delete successful",tempDirPath)
                         })
                     },1000*1000)
 
                 } catch (err) {
                     console.error('An error occurred:', err);
                     res.status(500).json({ error: "Conversion failed" });
->>>>>>> e38e026b
                 }
             }
         })
