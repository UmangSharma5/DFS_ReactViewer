import express from "express";
const router = express.Router();
const app = express();
import formidable from "formidable";
import cors from 'cors';
import fs from 'fs';
import bodyParser from "body-parser";
app.use(cors());
app.use(bodyParser.json());
import { minioClient } from '../minioConfig.js';
import ConvertTiff from 'tiff-to-png'
import path from 'path';
import { fileURLToPath } from 'url';
const __filename = fileURLToPath(import.meta.url);
const __dirname = path.dirname(__filename);
let convert_tiff_options = {
  logLevel: 1
};


router.get("/:url",function(req,res){
    try{
        const bucketName = req.params.url; // get this from database (sql)
        minioClient.bucketExists(bucketName, function(err, exists) {
            if(err){
                console.log("here");
            }
            if(exists){
                //
            }
            else{
            minioClient.makeBucket(bucketName,(err) =>{
                if(err){
                    console.error('Error creating bucket:', err);
                    res.status(500).json({ error: 'Failed to create bucket' });
                } else{
                    console.log('Bucket created successfully.');
                }
            })
            }
            const objects = [];
            const stream = minioClient.listObjects(bucketName, '', true);
            console.log("stream collected");
            stream.on('data', (obj) => {
            objects.push(obj.name);
            });
        
            stream.on('error', (err) => {
            console.error('Error listing objects:', err);
            res.status(500).json({ error: 'Failed to list objects' });
            });
        
            stream.on('end', () => {
            console.log('Listing objects completed.');
            res.json({ objects });
            });
        })
    } catch(err){
        console.log(err.message);
        res.send({err})
    }
    
});

router.post("/:url",async function(req,res){
    try{
        const form = formidable({ multiples: false });

        form.parse(req, async (err, fields, files) => {
            if (err) {
                res.status(400).json({ error: "Failed to parse form data" });
                return;
            }

            let path  = files.file[0].filepath;
            let temp_dir_path = null
            // console.log(files.file[0])
            // if file type is tiff
            if(files.file[0].mimetype ==='image/tiff'){
                let converter = new ConvertTiff(convert_tiff_options);
                let destination_path = __dirname+'/../tmp';
                const res1 = await converter.convertOne(path, destination_path);
                // console.log(res1,res1.filename)
                path = res1.converted.filename
                path = path.split('/')
                path.pop();
                temp_dir_path = path.join('/')
                path =  temp_dir_path+ '/0.png'


                setTimeout(()=>{
                    fs.rmdir(temp_dir_path,
                        { recursive: true, force: true }
                        ,(err)=>{
                        if(err){
                            console.log("Directory delete from tmp failed: ",err.message);
                            return;
                        }
                        console.log("Directory delete successful",temp_dir_path)
                    })
                },1000*10)
    
            }

           
            const bucketName = req.params.url;
            let fileName = files.file[0].originalFilename;
<<<<<<< HEAD
            // console.log(path)
=======
            console.log(path)
>>>>>>> 910be37f

            minioClient.fPutObject(bucketName, fileName, path, function(err, objInfo) {
                if(err) {
                    res.status(400).json({error:"Failed to upload"})
                }
                console.log("Success", objInfo.etag, objInfo.versionId)
                res.status(200).json({data:objInfo})
            })
        })
    } catch(err){
        console.log(err.message);
        res.send({err})
    }
});

export default router;<|MERGE_RESOLUTION|>--- conflicted
+++ resolved
@@ -105,11 +105,6 @@
            
             const bucketName = req.params.url;
             let fileName = files.file[0].originalFilename;
-<<<<<<< HEAD
-            // console.log(path)
-=======
-            console.log(path)
->>>>>>> 910be37f
 
             minioClient.fPutObject(bucketName, fileName, path, function(err, objInfo) {
                 if(err) {
