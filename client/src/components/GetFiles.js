import React,{useState,useEffect} from "react";
import RenderFile from './RenderFile';
import './GetFiles.css'
import { config } from "../config";
import axios from "axios";

function GetFiles(props){
    const [backendData,setBackendData] = useState(null);
    const isFirstRender = React.useRef(true);
    const [deletedFileName,setDeletedFileName] = useState();
    const [currFileName,setCurrFileName] = useState();
    useEffect(() => {
<<<<<<< HEAD

=======
        console.log(props);
>>>>>>> 7f49f64f
        if(isFirstRender.current){
            getFiles();
            isFirstRender.current = false;
            return;
        }else{
            const latest_file = props.fileObj.name;
<<<<<<< HEAD
            // setCurrFileName(props.fileObj.name);
            // setBackendData(
            //     [...backendData,{name:latest_file,format:props.fileObj.format}]
            // )
=======
            setCurrFileName(props.fileObj.name);
            setBackendData((preValue)=>
                [...preValue,latest_file]
            )
>>>>>>> 7f49f64f
        }
    }, [props.fileObj.count]);

    function getFiles() {
        axios.get(`${config.BASE_URL}/objects/${props.email}`,
        {
            headers: {
                'authorization': 'Bearer ' + JSON.parse(localStorage.getItem('dfs-user'))?.['token'],
            }
        })
        .then(response => {
            console.log(response);
          setBackendData(response.data.temp);
        })
        .catch(error => {
          console.log(error);
        });
    }

    function handleDelete(event,file) {
        let delFileName = file;
        setDeletedFileName(file);
        try {
            axios
            .post(config.BASE_URL + "/deleteObject/" + props.email, { fileName: delFileName },
            {
                headers: {
                    'authorization': 'Bearer ' + JSON.parse(localStorage.getItem('dfs-user'))?.['token'],
                }
            })
            .then(response => {
                const updatedData = backendData.filter(currFile => currFile !== delFileName);
                setBackendData(updatedData);
                setCurrFileName(null);
            })
            .catch(error => {
                console.log(error);
            });
        } catch (error) {
            console.log(error);
        }
    }
    console.log("back->",backendData);
    return (
        <div className="get-files-container">
            {backendData ? <RenderFile currFile={currFileName} info ={backendData} uploadStatus= {props.uploadStatus} email={props.email} onDelete={handleDelete}  deletedFileName={deletedFileName} /> : null} 
        </div>
    )
}

export default GetFiles;<|MERGE_RESOLUTION|>--- conflicted
+++ resolved
@@ -10,28 +10,18 @@
     const [deletedFileName,setDeletedFileName] = useState();
     const [currFileName,setCurrFileName] = useState();
     useEffect(() => {
-<<<<<<< HEAD
 
-=======
-        console.log(props);
->>>>>>> 7f49f64f
         if(isFirstRender.current){
             getFiles();
             isFirstRender.current = false;
             return;
         }else{
             const latest_file = props.fileObj.name;
-<<<<<<< HEAD
             // setCurrFileName(props.fileObj.name);
             // setBackendData(
             //     [...backendData,{name:latest_file,format:props.fileObj.format}]
             // )
-=======
-            setCurrFileName(props.fileObj.name);
-            setBackendData((preValue)=>
-                [...preValue,latest_file]
-            )
->>>>>>> 7f49f64f
+
         }
     }, [props.fileObj.count]);
 
