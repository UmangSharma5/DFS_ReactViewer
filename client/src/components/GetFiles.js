--- conflicted
+++ resolved
@@ -27,21 +27,7 @@
     }, [props.fileObj.count]);
 
     async function getFiles() {
-<<<<<<< HEAD
-        return axios.get(`${config.BASE_URL}/objects/${props.email}`,
-        {
-            headers: {
-                'authorization': 'Bearer ' + JSON.parse(localStorage.getItem('dfs-user'))?.['token'],
-            }
-        })
-        .then(response => {
-            console.log(response);
-            setBackendData(response.data.temp);
-        })
-        .catch(error => {
-          console.log(error);
-        });
-=======
+
         try {
             const response = await axios.get(`${config.BASE_URL}/objects/${props.email}`,{
                 headers: {
@@ -57,7 +43,6 @@
             console.log(error)
           }
 
->>>>>>> adea78ec
     }
 
     function handleDelete(event,file) {
