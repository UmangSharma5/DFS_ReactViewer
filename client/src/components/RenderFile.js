--- conflicted
+++ resolved
@@ -26,7 +26,6 @@
     }, [])
 
     useEffect(()=>{    
-<<<<<<< HEAD
         if (props.info.length > 0 && !isFirstRender.current && previousImageNames != null) {
             const newImageNames = props.info.filter(newImage => {
                 return !previousImageNames.some(oldImage => 
@@ -74,9 +73,6 @@
         }
 
         setPreviousImageNames(props.info)
-=======
-        setAllImageName(props.info)
->>>>>>> 6ba76b48
         if(isFirstRender.current){
             console.log("Getting image links");
             getAllImageLinks();
@@ -123,11 +119,7 @@
                 return newLinks;
               });
         }
-<<<<<<< HEAD
     },[props.info]);
-=======
-    },[props.info.length]);
->>>>>>> 6ba76b48
 
     async function getAllImageLinks() {
         try {
