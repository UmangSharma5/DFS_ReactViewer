import React, { useEffect, useState } from "react";
import axios, { all } from 'axios';
import OpenSeadragonViewer from "./OpenSeadragonViewer";
import './RenderFile.css'
import BarLoader from "react-spinners/BarLoader";
import { config } from "../config";
import LoadingOverlay from 'react-loading-overlay-ts';


function RenderFile(props) {
    const [viewerImage,setViewerImage] =useState();
    const [imageName,setImageName] =useState();
    const [allImagesLinks,setAllImagesLinks] = useState({});
    const [allImageName,setAllImageName] = useState([]);
    const [previousImageNames, setPreviousImageNames] = useState(null)
    const [format,setFormat] = useState();
    const [pyramid,setPyramid] = useState({});
    const isFirstRender = React.useRef(true);
    const [outer,setOuter] = useState();
    const [isLoding, setLoading] = useState(false)

    useEffect(() => {
        const refreshInterval = setInterval(() => {
        props.getFiles()
      }, config.REFRESH_TIME)
    return () => clearInterval(refreshInterval)
    }, [])

    useEffect(()=>{    
<<<<<<< HEAD
        console.log(props.info);
        console.log("hekllo");
        // if (props.info.length > 0 && !isFirstRender.current && previousImageNames != null) {
        //     const newImageNames = props.info.filter(newImage => {
        //         return !previousImageNames.some(oldImage => 
        //             oldImage.name === newImage.name && oldImage.format === newImage.format
        //         );
        //     });
        //     if (newImageNames.length > 0) {
        //         console.log("New Images found:", newImageNames);
        //         newImageNames.forEach((newImage) => {
        //           getImageLink(newImage)
        //         })
        //     }
        // }
        // else
        // {
            // setAllImageName(props.info)
        // }
        setAllImageName(props.info)
=======
        if (props.info.length > 0 && !isFirstRender.current && previousImageNames != null) {
            const newImageNames = props.info.filter(newImage => {
                return !previousImageNames.some(oldImage => 
                    oldImage.name === newImage.name && oldImage.format === newImage.format
                );
            });

            const removedImageNames = previousImageNames.filter((oldImage) => {
              return !props.info.some(
                (newImage) =>
                  oldImage.name === newImage.name &&
                  oldImage.format === newImage.format
              )
            })

            if (removedImageNames.length > 0) {
              console.log('Removed Images found:', removedImageNames)

              removedImageNames.forEach((removedImageName) => {
                const indexToRemove = allImageName.findIndex((imageName) =>
                    imageName.name === removedImageName.name && imageName.format === removedImageName.format)

                if (indexToRemove !== -1) {
                  setAllImages((prevImages) =>
                    prevImages.filter((_, index) => index !== indexToRemove)
                  )

                  setAllImageName((prevImageNames) =>
                    prevImageNames.filter((_, index) => index !== indexToRemove)
                  )
                }
              })
            }

            if (newImageNames.length > 0) {
              console.log('New Images found:', newImageNames)
              newImageNames.forEach((newImage) => {
                getImageLink(newImage)
              })
            }
        }
        else
        {
            setAllImageName(props.info)
        }

        setPreviousImageNames(props.info)
>>>>>>> 99d1b380
        if(isFirstRender.current){
            console.log("Getting image links");
            getAllImageLinks();
            if (props.info.length > 0) {
                isFirstRender.current = false;
            }
            return;
        }
        if(props.currFile != null){
            if(isFirstRender.current){
                console.log("Getting image links");
                getAllImageLinks();
                if (props.info.length > 0) {
                    isFirstRender.current = false;
                }
                return;
            }else{
                let imageObj = { imageName: props.currFile };
                axios.get(config.BASE_URL+"/getURL/"+props.email,
                {
                    params: imageObj ,
                    headers: {
                        'authorization': 'Bearer ' + JSON.parse(localStorage.getItem('dfs-user'))?.['token'],
                    }
                })
                .then((response) => {
                    console.log(response)
                    let name = response.data.imageName.split('.')[0];
                    let link = response.data.imageUrl;
                    setAllImagesLinks((prevValue) => ({...prevValue, [name]:link}));
                })
                .catch((error) => {
                    console.log(error);
                    return null;
                });
            }
        }else{
            setAllImagesLinks((prevFilesLink) => {
                const newLinks = {};
                for (let key in prevFilesLink) {
                  if (key !== props.deletedfilename) {
                    newLinks[key] = prevFilesLink[key];
                  }
                }        
                return newLinks;
              });
        }
<<<<<<< HEAD

        setPreviousImageNames(props.info)
    },[props.info.length]);
=======
    },[props.info]);
>>>>>>> 99d1b380

    async function getAllImageLinks() {
        try {
          const responses = await Promise.all(
            props.info.map((image) => {
              const imageObj = { imageName: image.name, imageFormat: image.format };
              return axios.get(config.BASE_URL + "/getURL/" + props.email, {
                params: imageObj,
                headers: {
                  Authorization: 'Bearer ' + JSON.parse(localStorage.getItem('dfs-user'))?.token,
                },
              });
            })
          );
      
          const imageLinks = {};
          responses.forEach((response) => {
            let name = response.data.imageName.split('.')[0];
            let link = response.data.imageUrl;
            imageLinks[name] = link;
          });
      
          setAllImagesLinks(imageLinks);
        } catch (error) {
          console.log(error);
        }
    }
      

    async function handleClick(e){
        setLoading(true);
        console.log("i clicked");
        let num = e.target.id;
        const imagetype = props.info[num].format;
        const dir_ = props.info[num].name.split('.')[0]
        if(imagetype != 'png' && imagetype != 'jpeg'){
            let imageObj = { baseDir: dir_+"/temp/"+dir_+"_files/"};
            await axios.get(config.BASE_URL+"/getURL/imagePyramid/"+props.email,
                {
                    params: imageObj,
                    headers: {
                        'authorization': 'Bearer ' + JSON.parse(localStorage.getItem('dfs-user'))?.['token'],
                    }
                })
                .then((response) => {
                    setOuter(response.data.outer);
                    console.log("its done");
                    return response.data.image;
                })
                .then((image) => {
                    setPyramid(image);
                    console.log("its done");
                })
                .catch((error) => {
                    console.log(error);
                    return null;
                });
        }
        setFormat(imagetype);
        console.log("I am changing the name");
        setViewerImage(allImagesLinks[props.info[num].name]);
        setImageName(props.info[num]);
        setLoading(false);
    }

    function handleDelete(event,file){
        props.onDelete(event,file);
        setViewerImage();
    }

    return(
       <div className="render-file-container">
         <div className="button-container">
                {allImageName.map((file, i) => {
                    const buttonStyles = {
                        margin: '10px',
                        backgroundImage:allImagesLinks[file.name] ? `url(${allImagesLinks[file.name]})` : 'none',
                        backgroundRepeat: 'no-repeat',
                        backgroundSize: 'cover',
                        color: '#333',
                        objectFit: 'cover',
                        cursor: 'pointer',
                        whiteSpace: 'nowrap',
                        height: '150px',
                        width: '150px', 
                    };
                    return (
                        <div>
                            <img onClick={handleClick} style={buttonStyles} key={i} id={i} />
                            <div className="name-del">
                                <p id="image-name">{file.name.split('.')[0]+'.'+ file.format}</p> 
                                <button className="del-btn"  value={file} onClick={event => handleDelete(event,file)}> <i className="bi bi-archive"></i></button>
                            </div>
                        </div> 
                    );
                })}
            </div>
            <div className="viewer-container">
                {viewerImage ? <OpenSeadragonViewer imageUrl={viewerImage} imageName={imageName} info={pyramid} format={format} outer={outer}/> : <p>Select an image to view</p>}
            </div> 
        </div>
    )
}

export default RenderFile;


    <|MERGE_RESOLUTION|>--- conflicted
+++ resolved
@@ -27,67 +27,17 @@
     }, [])
 
     useEffect(()=>{    
-<<<<<<< HEAD
-        console.log(props.info);
-        console.log("hekllo");
-        // if (props.info.length > 0 && !isFirstRender.current && previousImageNames != null) {
-        //     const newImageNames = props.info.filter(newImage => {
-        //         return !previousImageNames.some(oldImage => 
-        //             oldImage.name === newImage.name && oldImage.format === newImage.format
-        //         );
-        //     });
-        //     if (newImageNames.length > 0) {
-        //         console.log("New Images found:", newImageNames);
-        //         newImageNames.forEach((newImage) => {
-        //           getImageLink(newImage)
-        //         })
-        //     }
-        // }
-        // else
-        // {
-            // setAllImageName(props.info)
-        // }
-        setAllImageName(props.info)
-=======
         if (props.info.length > 0 && !isFirstRender.current && previousImageNames != null) {
             const newImageNames = props.info.filter(newImage => {
                 return !previousImageNames.some(oldImage => 
                     oldImage.name === newImage.name && oldImage.format === newImage.format
                 );
             });
-
-            const removedImageNames = previousImageNames.filter((oldImage) => {
-              return !props.info.some(
-                (newImage) =>
-                  oldImage.name === newImage.name &&
-                  oldImage.format === newImage.format
-              )
-            })
-
-            if (removedImageNames.length > 0) {
-              console.log('Removed Images found:', removedImageNames)
-
-              removedImageNames.forEach((removedImageName) => {
-                const indexToRemove = allImageName.findIndex((imageName) =>
-                    imageName.name === removedImageName.name && imageName.format === removedImageName.format)
-
-                if (indexToRemove !== -1) {
-                  setAllImages((prevImages) =>
-                    prevImages.filter((_, index) => index !== indexToRemove)
-                  )
-
-                  setAllImageName((prevImageNames) =>
-                    prevImageNames.filter((_, index) => index !== indexToRemove)
-                  )
-                }
-              })
-            }
-
             if (newImageNames.length > 0) {
-              console.log('New Images found:', newImageNames)
-              newImageNames.forEach((newImage) => {
-                getImageLink(newImage)
-              })
+                console.log("New Images found:", newImageNames);
+                newImageNames.forEach((newImage) => {
+                  getImageLink(newImage)
+                })
             }
         }
         else
@@ -95,8 +45,6 @@
             setAllImageName(props.info)
         }
 
-        setPreviousImageNames(props.info)
->>>>>>> 99d1b380
         if(isFirstRender.current){
             console.log("Getting image links");
             getAllImageLinks();
@@ -144,13 +92,9 @@
                 return newLinks;
               });
         }
-<<<<<<< HEAD
 
         setPreviousImageNames(props.info)
-    },[props.info.length]);
-=======
     },[props.info]);
->>>>>>> 99d1b380
 
     async function getAllImageLinks() {
         try {
