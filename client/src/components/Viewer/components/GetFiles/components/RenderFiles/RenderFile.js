--- conflicted
+++ resolved
@@ -105,16 +105,11 @@
     try {
       const responses = await Promise.all(
         props.info.map(image => {
-<<<<<<< HEAD
-          const imageObj = { imageName: image.name, imageFormat: image.format };
-          console.warn(config.BASE_URL + '/getURL/' + props.email);
-=======
           const imageObj = {
             imageName: image.name,
             imageFormat: image.format,
             imageId: image.fileId,
           };
->>>>>>> f63484ed
           return axios.get(config.BASE_URL + '/getURL/' + props.email, {
             params: imageObj,
             headers: {
@@ -130,12 +125,7 @@
         let name = response.data.imageName.split('.')[0];
         let fileId = response.data.fileId;
         let link = response.data.imageUrl;
-<<<<<<< HEAD
-        console.warn(link);
-        imageLinks[name] = link;
-=======
         imageLinks[name + fileId] = link;
->>>>>>> f63484ed
       });
       setAllImagesLinks(imageLinks);
     } catch (error) {
@@ -226,7 +216,8 @@
             <div className="form-container">
               <button
                 onClick={e => props.setShow(true)}
-                className="upload-button">
+                className="upload-button"
+              >
                 Upload Files
               </button>
               {props.displayProgressBar ? (
