import { useRef, useState } from 'react';
import './Viewer.css';
import axios from 'axios';
import GetFiles from './components/GetFiles/GetFiles';
import ProgressBar from './components/ProgressBar/ProgressBar';
import { config } from '../Config/config';
import { toast } from 'react-toastify';
import { io } from 'socket.io-client';
import StatusInfo from '../statusInfo';

function Viewer() {
  const [currentFile, setCurrentFile] = useState({
    count: 0,
    name: '',
  });

  const [isUploaded, setIsUploaded] = useState(false);
  const [displayProgressBar, setDisplayProgressBar] = useState(false);
  const [progressValue, setProgressValue] = useState(0);
  const currentFileSelected = useRef(null);
  const [uploadPercentage, setUploadPercentage] = useState({});
  const [isConnected, setIsConnected] = useState(false);
  const inProgressUpload = useRef(0);

  const email = JSON.parse(
    localStorage.getItem('dfs-user'),
  ).user.user_email.toLowerCase();
  let shortEmail = '';
  for (let i = 0; i < email.length; i++) {
    const charCode = email.charCodeAt(i);
    if (
      (charCode >= 48 && charCode <= 57) ||
      (charCode >= 65 && charCode <= 90) ||
      (charCode >= 97 && charCode <= 122)
    ) {
      shortEmail += email.charAt(i);
    }
  }

  function handleChange(e) {
    const file = e.target.files[0];
    setCurrentFile(prevValue => ({
      ...prevValue,
      name: file,
    }));
  }

  async function uploadFile(e) {
    e.preventDefault();
<<<<<<< HEAD
=======
    let res = await axios.get(config.BASE_URL + '/isUploaded/' + shortEmail, {
      headers: {
        authorization:
          'Bearer ' + JSON.parse(localStorage.getItem('dfs-user'))?.['token'],
      },
      params: {
        fileName: currentFile.name.name,
      },
    });

    if (res !== undefined && res.data.isUploaded === 1) {
      toast.warn('Image Already Exists');
      setDisplayProgressBar(false);
      return;
    }

>>>>>>> a5656e56
    const socket = io(config.SOCKET_URL, { path: '/hv/socket' });
    socket.on('connect', () => {
      // console.error('Connected:', socket.connected); // Should be true
      setIsConnected(true);
      inProgressUpload.current += 1;
      socket.emit('addUser', {
        token: JSON.parse(localStorage.getItem('dfs-user'))?.['token'],
        inProgress: inProgressUpload.current,
      });
<<<<<<< HEAD
=======
      const fileName = currentFile.name.name;
      setUploadPercentage(prevValue => ({
        ...prevValue,
        [fileName]: {
          minio: -1,
          dzsave: -1,
        },
      }));
>>>>>>> a5656e56
    });

    socket.on('progress', progress_data => {
      if (
        progress_data.Data.Uploaded_Files !== undefined &&
        progress_data.Data.Total_Files !== undefined
      ) {
        let num = progress_data.Data.Uploaded_Files;
        let den = progress_data.Data.Total_Files;
        let per = (num / den) * 100;
        const fileName = currentFile.name.name;
        console.warn('per--', per);
        setUploadPercentage(prevValue => ({
          ...prevValue,
          [fileName]: {
            ...prevValue[fileName],
            minio: per,
          },
        }));
      }
    });

    socket.on('error', error => {
      console.error('Socket.IO error:', error);
    });

<<<<<<< HEAD
    socket.on('AddedUser', async () => {
      const formData = new FormData();
      setDisplayProgressBar(true);
      formData.append('file', currentFile.name);
      let bucketURL = config.BASE_URL + '/objects/' + shortEmail;

      let res = await axios.get(config.BASE_URL + '/isUploaded/' + shortEmail, {
        headers: {
          authorization:
            'Bearer ' + JSON.parse(localStorage.getItem('dfs-user'))?.['token'],
        },
        params: {
          fileName: currentFile.name.name,
        },
      });

      if (res !== undefined && res.data.isUploaded === 1) {
        toast.warn('Image Already Exists');
        setDisplayProgressBar(false);
      } else {
        try {
          let response = await axios.post(bucketURL, formData, {
            headers: {
              authorization:
                'Bearer ' +
                JSON.parse(localStorage.getItem('dfs-user'))?.['token'],
            },
            params: {
              inProgress: inProgressUpload.current,
            },
            // Added On Upload Progress Config to Axios Post Request
            onUploadProgress: function (progressEvent) {
              const percentCompleted = Math.round(
                (progressEvent.loaded / progressEvent.total) * 100,
              );
              setProgressValue(percentCompleted);
            },
          });
          if (response.status === 200) {
            toast.info('Upload is in Progress....Please check after some time');
          } else {
            toast.error('Error in Uploading File');
          }
          setTimeout(function () {
            setProgressValue(0);
            setDisplayProgressBar(false);
          }, 3000);
          currentFileSelected.current.value = null;
          setIsUploaded(true);
          setCurrentFile(prevValue => ({
            ...prevValue,
            name: response.data.filename,
            format: response.data.format,
            count: prevValue.count + 1,
          }));
        } catch (error) {
          console.error(error);
        }
=======
    socket.on('dzsave-progress', progress_data => {
      let per = progress_data.progress;
      const fileName = currentFile.name.name;
      setUploadPercentage(prevValue => ({
        ...prevValue,
        [fileName]: {
          ...prevValue[fileName],
          dzsave: Number(per),
        },
      }));
    });

    socket.on('AddedUser', async () => {
      const formData = new FormData();
      setDisplayProgressBar(true);
      formData.append('file', currentFile.name);
      let bucketURL = config.BASE_URL + '/objects/' + shortEmail;

      try {
        let response = await axios.post(bucketURL, formData, {
          headers: {
            authorization:
              'Bearer ' +
              JSON.parse(localStorage.getItem('dfs-user'))?.['token'],
          },
          params: {
            inProgress: inProgressUpload.current,
          },
          // Added On Upload Progress Config to Axios Post Request
          onUploadProgress: function (progressEvent) {
            const percentCompleted = Math.round(
              (progressEvent.loaded / progressEvent.total) * 100,
            );
            setProgressValue(percentCompleted);
          },
        });
        if (response.status === 200) {
          // toast.info('Upload is in Progress....Please check after some time');
        } else {
          toast.error('Error in Uploading File');
        }
        setTimeout(function () {
          setProgressValue(0);
          setDisplayProgressBar(false);
        }, 3000);
        currentFileSelected.current.value = null;
        setIsUploaded(true);
        setCurrentFile(prevValue => ({
          ...prevValue,
          name: response.data.filename,
          format: response.data.format,
          count: prevValue.count + 1,
        }));
      } catch (error) {
        console.error(error);
>>>>>>> a5656e56
      }
      inProgressUpload.current -= 1;
    });
  }

  return (
    <div className="Viewer">
      <div className="main-btn">
        <div className="form-container">
          <form>
            <input
              type="file"
              ref={currentFileSelected}
              id="fileInput"
              onChange={handleChange}
              className="input-file"
            />
            <button
              type="submit"
              onClick={uploadFile}
              className="upload-button"
            >
              Upload
            </button>
          </form>
          {displayProgressBar ? (
            <ProgressBar progressValue={progressValue} />
          ) : (
            <></>
          )}
        </div>
      </div>
      <div className="get-files">
        <GetFiles
          fileObj={currentFile}
          uploadStatus={isUploaded}
          email={shortEmail}
          uploadPercentage={uploadPercentage}
        />
      </div>
      <div className="status">
        <StatusInfo
          uploadPercentage={uploadPercentage}
          isConnected={isConnected}
        />
      </div>
    </div>
  );
}

export default Viewer;<|MERGE_RESOLUTION|>--- conflicted
+++ resolved
@@ -47,8 +47,6 @@
 
   async function uploadFile(e) {
     e.preventDefault();
-<<<<<<< HEAD
-=======
     let res = await axios.get(config.BASE_URL + '/isUploaded/' + shortEmail, {
       headers: {
         authorization:
@@ -65,7 +63,6 @@
       return;
     }
 
->>>>>>> a5656e56
     const socket = io(config.SOCKET_URL, { path: '/hv/socket' });
     socket.on('connect', () => {
       // console.error('Connected:', socket.connected); // Should be true
@@ -75,8 +72,6 @@
         token: JSON.parse(localStorage.getItem('dfs-user'))?.['token'],
         inProgress: inProgressUpload.current,
       });
-<<<<<<< HEAD
-=======
       const fileName = currentFile.name.name;
       setUploadPercentage(prevValue => ({
         ...prevValue,
@@ -85,7 +80,6 @@
           dzsave: -1,
         },
       }));
->>>>>>> a5656e56
     });
 
     socket.on('progress', progress_data => {
@@ -112,66 +106,6 @@
       console.error('Socket.IO error:', error);
     });
 
-<<<<<<< HEAD
-    socket.on('AddedUser', async () => {
-      const formData = new FormData();
-      setDisplayProgressBar(true);
-      formData.append('file', currentFile.name);
-      let bucketURL = config.BASE_URL + '/objects/' + shortEmail;
-
-      let res = await axios.get(config.BASE_URL + '/isUploaded/' + shortEmail, {
-        headers: {
-          authorization:
-            'Bearer ' + JSON.parse(localStorage.getItem('dfs-user'))?.['token'],
-        },
-        params: {
-          fileName: currentFile.name.name,
-        },
-      });
-
-      if (res !== undefined && res.data.isUploaded === 1) {
-        toast.warn('Image Already Exists');
-        setDisplayProgressBar(false);
-      } else {
-        try {
-          let response = await axios.post(bucketURL, formData, {
-            headers: {
-              authorization:
-                'Bearer ' +
-                JSON.parse(localStorage.getItem('dfs-user'))?.['token'],
-            },
-            params: {
-              inProgress: inProgressUpload.current,
-            },
-            // Added On Upload Progress Config to Axios Post Request
-            onUploadProgress: function (progressEvent) {
-              const percentCompleted = Math.round(
-                (progressEvent.loaded / progressEvent.total) * 100,
-              );
-              setProgressValue(percentCompleted);
-            },
-          });
-          if (response.status === 200) {
-            toast.info('Upload is in Progress....Please check after some time');
-          } else {
-            toast.error('Error in Uploading File');
-          }
-          setTimeout(function () {
-            setProgressValue(0);
-            setDisplayProgressBar(false);
-          }, 3000);
-          currentFileSelected.current.value = null;
-          setIsUploaded(true);
-          setCurrentFile(prevValue => ({
-            ...prevValue,
-            name: response.data.filename,
-            format: response.data.format,
-            count: prevValue.count + 1,
-          }));
-        } catch (error) {
-          console.error(error);
-        }
-=======
     socket.on('dzsave-progress', progress_data => {
       let per = progress_data.progress;
       const fileName = currentFile.name.name;
@@ -227,7 +161,6 @@
         }));
       } catch (error) {
         console.error(error);
->>>>>>> a5656e56
       }
       inProgressUpload.current -= 1;
     });
