--- conflicted
+++ resolved
@@ -2,14 +2,8 @@
 import OpenSeadragon from "openseadragon";
 import './OpenSeadragon.css';
 
-<<<<<<< HEAD
 function OpenSeadragonViewer({imageName,imageUrl,info,format,outer}) {
         let viewer;
-=======
-function OpenSeadragonViewer({imageName,imageUrl}) {
-        
-        console.log(imageUrl);
->>>>>>> 7f49f64f
         useEffect(() => {
           if(format == 'png' || format == 'jpeg')
           {
