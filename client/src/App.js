--- conflicted
+++ resolved
@@ -54,15 +54,9 @@
       setCurrentFile((prevValue) => ({
         ...prevValue,
         name:response.data.filename,
-<<<<<<< HEAD
         format: response.data.format,
         count: prevValue.count+1,
       }))     
-=======
-        count: prevValue.count+1
-      }))
-      
->>>>>>> 7f49f64f
     } catch (error) {
       console.log(error);
     }
